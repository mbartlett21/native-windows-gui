--- conflicted
+++ resolved
@@ -321,17 +321,13 @@
 
 <code>pack_control</code>, <code>pack_resource</code> and <code>pack_value</code> add an element to the UI. The parameters works like in the <code>nwg_template!</code> macro.<br><br>
 
-pack commands are lazy and will not be executed right away (see commit, just below).
+pack commands will not be executed right away (see commit, just below).
 
 <h3>bind</h3> 
 
-<<<<<<< HEAD
-Works jusyt like the <code>events</code> fields of <code>nwg_template!</code>: bind a callback to a control.<br><br>
-=======
-Works the same way of the <code>events</code> part of <code>nwg_template!</code>: bind a callaback to a control.<br><br>
->>>>>>> 2bf7109f
-
-The bind command is lazy and will not be executed right away (see commit, just below).
+Works just like the <code>events</code> fields of <code>nwg_template!</code>: bind a callback to a control.<br><br>
+
+The bind command will not be executed right away (see commit, just below).
 
 <h3>get</h3> 
 
